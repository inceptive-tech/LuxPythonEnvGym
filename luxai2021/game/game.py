--- conflicted
+++ resolved
@@ -202,20 +202,13 @@
                     x = int(strings[1])
                     y = int(strings[2])
                     road = float(strings[3])
-<<<<<<< HEAD
-                    c = self.map.get_cell(x, y)
-                    if c not in self.cells_with_roads:
-                        self.cells_with_roads.add(c)
-
-                    c.road = road
-
-=======
                     cell = self.map.get_cell(x, y)
+                    if cell not in self.cells_with_roads:
+                        self.cells_with_roads.add(cell)
                     if assign:
                         cell.road = road
                     else:
                         assert cell.get_road() == road
->>>>>>> cf45d39b
 
     def _gen_initial_accumulated_action_stats(self):
         """
