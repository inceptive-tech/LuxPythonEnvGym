import argparse
import glob
import os
import sys
import random

from stable_baselines3 import PPO  # pip install stable-baselines3
from stable_baselines3.common.callbacks import EvalCallback
from stable_baselines3.common.utils import set_random_seed, get_schedule_fn
from stable_baselines3.common.vec_env import SubprocVecEnv

from agent_policy import AgentPolicy
from luxai2021.env.agent import Agent
from luxai2021.env.lux_env import LuxEnvironment, SaveReplayAndModelCallback
from luxai2021.game.constants import LuxMatchConfigs_Default


# https://stable-baselines3.readthedocs.io/en/master/guide/examples.html?highlight=SubprocVecEnv#multiprocessing-unleashing-the-power-of-vectorized-environments
def make_env(local_env, rank, seed=0):
    """
    Utility function for multi-processed env.

    :param local_env: (LuxEnvironment) the environment 
    :param seed: (int) the initial seed for RNG
    :param rank: (int) index of the subprocess
    """

    def _init():
        local_env.seed(seed + rank)
        return local_env

    set_random_seed(seed)
    return _init


def get_command_line_arguments():
    """
    Get the command line arguments
    :return:(ArgumentParser) The command line arguments as an ArgumentParser
    """
    parser = argparse.ArgumentParser(description='Training script for Lux RL agent.')
    parser.add_argument('--id', help='Identifier of this run', type=str, default=str(random.randint(0, 10000)))
    parser.add_argument('--learning_rate', help='Learning rate', type=float, default=0.001)
    parser.add_argument('--gamma', help='Gamma', type=float, default=0.995)
    parser.add_argument('--gae_lambda', help='GAE Lambda', type=float, default=0.95)
    parser.add_argument('--batch_size', help='batch_size', type=int, default=2048)  # 64
    parser.add_argument('--step_count', help='Total number of steps to train', type=int, default=10000000)
<<<<<<< HEAD
    parser.add_argument('--n_steps', help='Number of experiences to gather before each learning period', type=int,
                        default=2048 * 8)
=======
    parser.add_argument('--n_steps', help='Number of experiences to gather before each learning period', type=int, default=2048)
>>>>>>> c5d4c161
    parser.add_argument('--path', help='Path to a checkpoint to load to resume training', type=str, default=None)
    parser.add_argument('--n_envs', help='Number of parallel environments to use in training', type=int, default=1)
    args = parser.parse_args()

    return args


def train(args):
    """
    The main training loop
    :param args: (ArgumentParser) The command line arguments
    """
    print(args)

    # Run a training job
    configs = LuxMatchConfigs_Default

    # Create a default opponent agent
    opponent = Agent()

    # Create a RL agent in training mode
    player = AgentPolicy(mode="train")

    # Train the model
    env_eval = None
    if args.n_envs == 1:
        env = LuxEnvironment(configs=configs,
                             learning_agent=player,
                             opponent_agent=opponent)
    else:
        env = SubprocVecEnv([make_env(LuxEnvironment(configs=configs,
                                                     learning_agent=AgentPolicy(mode="train"),
                                                     opponent_agent=opponent), i) for i in range(args.n_envs)])
    
    run_id = args.id
    print("Run id %s" % run_id)

    if args.path:
        # by default previous model params are used (lr, batch size, gamma...)
        model = PPO.load(args.path)
        model.set_env(env=env)

        # Update the learning rate
        model.lr_schedule = get_schedule_fn(args.learning_rate)

        # TODO: Update other training parameters
    else:
        model = PPO("MlpPolicy",
                    env,
                    verbose=1,
                    tensorboard_log="./lux_tensorboard/",
                    learning_rate=args.learning_rate,
                    gamma=args.gamma,
                    gae_lambda=args.gae_lambda,
                    batch_size=args.batch_size,
                    n_steps=args.n_steps,
                    policy_kwargs=dict(net_arch=[256, 128, 64, 32, dict(pi=[16, 16], vf=[16, 16])])
                    )

    
    
    callbacks = []

    # Save a checkpoint and 5 match replay files every 100K steps
    player_replay = AgentPolicy(mode="inference", model=model)
    callbacks.append(
        SaveReplayAndModelCallback(
                                save_freq=100000,
                                save_path='./models/',
                                name_prefix=f'model{run_id}',
                                replay_env=LuxEnvironment(
                                                configs=configs,
                                                learning_agent=player_replay,
                                                opponent_agent=Agent()
                                ),
                                replay_num_episodes=5
                            )
    )
    
    # Since reward metrics don't work for multi-environment setups, we add an evaluation logger
    # for metrics.
    if args.n_envs > 1:
        # An evaluation environment is needed to measure multi-env setups. Use a fixed 4 envs.
        env_eval = SubprocVecEnv([make_env(LuxEnvironment(configs=configs,
                                                     learning_agent=AgentPolicy(mode="train"),
                                                     opponent_agent=opponent), i) for i in range(4)])

        callbacks.append(
            EvalCallback(env_eval, best_model_save_path=f'./logs_{run_id}/',
                             log_path=f'./logs_{run_id}/',
                             eval_freq=args.n_steps*2, # Run it every 2 training iterations
                             n_eval_episodes=30, # Run 30 games
                             deterministic=False, render=False)
        )

    print("Training model...")
    model.learn(total_timesteps=args.step_count,
                callback=callbacks)
    if not os.path.exists(f'models/rl_model_{run_id}_{args.step_count}_steps.zip'):
        model.save(path=f'models/rl_model_{run_id}_{args.step_count}_steps.zip')
    print("Done training model.")

    # Inference the model
    print("Inference model policy with rendering...")
    saves = glob.glob(f'models/rl_model_{run_id}_*_steps.zip')
    latest_save = sorted(saves, key=lambda x: int(x.split('_')[-2]), reverse=True)[0]
    model.load(path=latest_save)
    obs = env.reset()
    for i in range(600):
        action_code, _states = model.predict(obs, deterministic=True)
        obs, rewards, done, info = env.step(action_code)
        if i % 5 == 0:
            print("Turn %i" % i)
            env.render()

        if done:
            print("Episode done, resetting.")
            obs = env.reset()
    print("Done")

    '''
    # Learn with self-play against the learned model as an opponent now
    print("Training model with self-play against last version of model...")
    player = AgentPolicy(mode="train")
    opponent = AgentPolicy(mode="inference", model=model)
    env = LuxEnvironment(configs, player, opponent)
    model = PPO("MlpPolicy",
        env,
        verbose=1,
        tensorboard_log="./lux_tensorboard/",
        learning_rate = 0.0003,
        gamma=0.999,
        gae_lambda = 0.95
    )

    model.learn(total_timesteps=2000)
    env.close()
    print("Done")
    '''


if __name__ == "__main__":
    if sys.version_info < (3,7) or sys.version_info >= (3,8):
        os.system("")
        class style():
            YELLOW = '\033[93m'
        version = str(sys.version_info.major) + "." + str(sys.version_info.minor)
        message = f'/!\ Warning, python{version} detected, you will need to use python3.7 to submit to kaggle.'
        message = style.YELLOW + message
        print(message)

    # Get the command line arguments
    local_args = get_command_line_arguments()

    # Train the model
    train(local_args)<|MERGE_RESOLUTION|>--- conflicted
+++ resolved
@@ -45,12 +45,7 @@
     parser.add_argument('--gae_lambda', help='GAE Lambda', type=float, default=0.95)
     parser.add_argument('--batch_size', help='batch_size', type=int, default=2048)  # 64
     parser.add_argument('--step_count', help='Total number of steps to train', type=int, default=10000000)
-<<<<<<< HEAD
-    parser.add_argument('--n_steps', help='Number of experiences to gather before each learning period', type=int,
-                        default=2048 * 8)
-=======
     parser.add_argument('--n_steps', help='Number of experiences to gather before each learning period', type=int, default=2048)
->>>>>>> c5d4c161
     parser.add_argument('--path', help='Path to a checkpoint to load to resume training', type=str, default=None)
     parser.add_argument('--n_envs', help='Number of parallel environments to use in training', type=int, default=1)
     args = parser.parse_args()
