import argparse
import glob
import os
import sys
import random
from typing import Callable

from stable_baselines3 import PPO  # pip install stable-baselines3
from stable_baselines3.common.callbacks import BaseCallback, CheckpointCallback, EvalCallback
from stable_baselines3.common.utils import set_random_seed, get_schedule_fn
from stable_baselines3.common.vec_env import SubprocVecEnv

from agent_policy import AgentPolicy
from luxai2021.env.agent import Agent
from luxai2021.env.lux_env import LuxEnvironment
from luxai2021.game.constants import LuxMatchConfigs_Default

<<<<<<< HEAD

if sys.version_info < (3,7) or sys.version_info > (3,7):
    os.system("")
    class style():
        YELLOW = '\033[93m'
    print(style.YELLOW+"Warning, you are using python" + str(sys.version_info.major) + "." + str(sys.version_info.minor) + ", to submit to kaggle consider switching to python3.7.")


=======
>>>>>>> b3503866
# https://stable-baselines3.readthedocs.io/en/master/guide/examples.html?highlight=SubprocVecEnv#multiprocessing-unleashing-the-power-of-vectorized-environments
def make_env(local_env, rank, seed=0):
    """
    Utility function for multi-processed env.

    :param local_env: (LuxEnvironment) the environment 
    :param seed: (int) the initial seed for RNG
    :param rank: (int) index of the subprocess
    """

    def _init():
        local_env.seed(seed + rank)
        return local_env

    set_random_seed(seed)
    return _init


def get_command_line_arguments():
    """
    Get the command line arguments
    :return:(ArgumentParser) The command line arguments as an ArgumentParser
    """
    parser = argparse.ArgumentParser(description='Training script for Lux RL agent.')
    parser.add_argument('--id', help='Identifier of this run', type=str, default=str(random.randint(0, 10000)))
    parser.add_argument('--learning_rate', help='Learning rate', type=float, default=0.001)
    parser.add_argument('--gamma', help='Gamma', type=float, default=0.995)
    parser.add_argument('--gae_lambda', help='GAE Lambda', type=float, default=0.95)
    parser.add_argument('--batch_size', help='batch_size', type=int, default=2048)  # 64
    parser.add_argument('--step_count', help='Total number of steps to train', type=int, default=10000000)
    parser.add_argument('--n_steps', help='Number of experiences to gather before each learning period', type=int, default=2048*8)
    parser.add_argument('--path', help='Path to a checkpoint to load to resume training', type=str, default=None)
    parser.add_argument('--n_envs', help='Number of parallel environments to use in training', type=int, default=1)
    args = parser.parse_args()

    return args


def train(args):
    """
    The main training loop
    :param args: (ArgumentParser) The command line arguments
    """
    print(args)

    # Run a training job
    configs = LuxMatchConfigs_Default

    # Create a default opponent agent
    opponent = Agent()

    # Create a RL agent in training mode
    player = AgentPolicy(mode="train")

    # Train the model
    env_eval = None
    if args.n_envs == 1:
        env = LuxEnvironment(configs=configs,
                             learning_agent=player,
                             opponent_agent=opponent)
    else:
        env = SubprocVecEnv([make_env(LuxEnvironment(configs=configs,
                                                     learning_agent=AgentPolicy(mode="train"),
                                                     opponent_agent=opponent), i) for i in range(args.n_envs)])
    
    run_id = args.id
    print("Run id %s" % run_id)

    if args.path:
        # by default previous model params are used (lr, batch size, gamma...)
        model = PPO.load(args.path)
        model.set_env(env=env)

        # Update the learning rate
        model.lr_schedule = get_schedule_fn(args.learning_rate)

        # TODO: Update other training parameters
    else:
        model = PPO("MlpPolicy",
                    env,
                    verbose=1,
                    tensorboard_log="./lux_tensorboard/",
                    learning_rate=args.learning_rate,
                    gamma=args.gamma,
                    gae_lambda=args.gae_lambda,
                    batch_size=args.batch_size,
                    n_steps=args.n_steps
                    )

    
    
    callbacks = []

    # Save a checkpoint every 100K steps
    callbacks.append(
        CheckpointCallback(save_freq=100000,
                            save_path='./models/',
                            name_prefix=f'rl_model_{run_id}')
    )
    
    # Since reward metrics don't work for multi-environment setups, we add an evaluation logger
    # for metrics.
    if args.n_envs > 1:
        # An evaluation environment is needed to measure multi-env setups. Use a fixed 4 envs.
        env_eval = SubprocVecEnv([make_env(LuxEnvironment(configs=configs,
                                                     learning_agent=AgentPolicy(mode="train"),
                                                     opponent_agent=opponent), i) for i in range(4)])

        callbacks.append(
            EvalCallback(env_eval, best_model_save_path=f'./logs_{run_id}/',
                             log_path=f'./logs_{run_id}/',
                             eval_freq=args.n_steps*2, # Run it every 2 training iterations
                             n_eval_episodes=30, # Run 30 games
                             deterministic=False, render=False)
        )

    print("Training model...")
    model.learn(total_timesteps=args.step_count,
                callback=callbacks)
    if not os.path.exists(f'models/rl_model_{run_id}_{args.step_count}_steps.zip'):
        model.save(path=f'models/rl_model_{run_id}_{args.step_count}_steps.zip')
    print("Done training model.")

    # Inference the model
    print("Inference model policy with rendering...")
    saves = glob.glob(f'models/rl_model_{run_id}_*_steps.zip')
    latest_save = sorted(saves, key=lambda x: int(x.split('_')[-2]), reverse=True)[0]
    model.load(path=latest_save)
    obs = env.reset()
    for i in range(600):
        action_code, _states = model.predict(obs, deterministic=True)
        obs, rewards, done, info = env.step(action_code)
        if i % 5 == 0:
            print("Turn %i" % i)
            env.render()

        if done:
            print("Episode done, resetting.")
            obs = env.reset()
    print("Done")

    '''
    # Learn with self-play against the learned model as an opponent now
    print("Training model with self-play against last version of model...")
    player = AgentPolicy(mode="train")
    opponent = AgentPolicy(mode="inference", model=model)
    env = LuxEnvironment(configs, player, opponent)
    model = PPO("MlpPolicy",
        env,
        verbose=1,
        tensorboard_log="./lux_tensorboard/",
        learning_rate = 0.0003,
        gamma=0.999,
        gae_lambda = 0.95
    )

    model.learn(total_timesteps=2000)
    env.close()
    print("Done")
    '''


if __name__ == "__main__":
    # Get the command line arguments
    local_args = get_command_line_arguments()

    # Train the model
    train(local_args)<|MERGE_RESOLUTION|>--- conflicted
+++ resolved
@@ -15,7 +15,6 @@
 from luxai2021.env.lux_env import LuxEnvironment
 from luxai2021.game.constants import LuxMatchConfigs_Default
 
-<<<<<<< HEAD
 
 if sys.version_info < (3,7) or sys.version_info > (3,7):
     os.system("")
@@ -24,8 +23,6 @@
     print(style.YELLOW+"Warning, you are using python" + str(sys.version_info.major) + "." + str(sys.version_info.minor) + ", to submit to kaggle consider switching to python3.7.")
 
 
-=======
->>>>>>> b3503866
 # https://stable-baselines3.readthedocs.io/en/master/guide/examples.html?highlight=SubprocVecEnv#multiprocessing-unleashing-the-power-of-vectorized-environments
 def make_env(local_env, rank, seed=0):
     """
