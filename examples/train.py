import argparse
import glob
import os
import sys
import random
from typing import Callable

from stable_baselines3 import PPO  # pip install stable-baselines3
from stable_baselines3.common.callbacks import BaseCallback, CheckpointCallback, EvalCallback
from stable_baselines3.common.utils import set_random_seed, get_schedule_fn
from stable_baselines3.common.vec_env import SubprocVecEnv

from agent_policy import AgentPolicy
from luxai2021.env.agent import Agent
from luxai2021.env.lux_env import LuxEnvironment
from luxai2021.game.constants import LuxMatchConfigs_Default

<<<<<<< HEAD
if sys.version_info < (3, 7) or sys.version_info > (3, 7):
    os.system("")


    class style():
        YELLOW = '\033[93m'


    print(style.YELLOW + "Warning, you are using python" + str(sys.version_info.major) + "." + str(
        sys.version_info.minor) + ", to submit to kaggle consider switching to python3.7.")


=======
>>>>>>> d2dab553
# https://stable-baselines3.readthedocs.io/en/master/guide/examples.html?highlight=SubprocVecEnv#multiprocessing-unleashing-the-power-of-vectorized-environments
def make_env(local_env, rank, seed=0):
    """
    Utility function for multi-processed env.

    :param local_env: (LuxEnvironment) the environment 
    :param seed: (int) the initial seed for RNG
    :param rank: (int) index of the subprocess
    """

    def _init():
        local_env.seed(seed + rank)
        return local_env

    set_random_seed(seed)
    return _init


def get_command_line_arguments():
    """
    Get the command line arguments
    :return:(ArgumentParser) The command line arguments as an ArgumentParser
    """
    parser = argparse.ArgumentParser(description='Training script for Lux RL agent.')
    parser.add_argument('--id', help='Identifier of this run', type=str, default=str(random.randint(0, 10000)))
    parser.add_argument('--learning_rate', help='Learning rate', type=float, default=0.001)
    parser.add_argument('--gamma', help='Gamma', type=float, default=0.995)
    parser.add_argument('--gae_lambda', help='GAE Lambda', type=float, default=0.95)
    parser.add_argument('--batch_size', help='batch_size', type=int, default=2048)  # 64
    parser.add_argument('--step_count', help='Total number of steps to train', type=int, default=10000000)
    parser.add_argument('--n_steps', help='Number of experiences to gather before each learning period', type=int,
                        default=2048 * 8)
    parser.add_argument('--path', help='Path to a checkpoint to load to resume training', type=str, default=None)
    parser.add_argument('--n_envs', help='Number of parallel environments to use in training', type=int, default=1)
    args = parser.parse_args()

    return args


def train(args):
    """
    The main training loop
    :param args: (ArgumentParser) The command line arguments
    """
    print(args)

    # Run a training job
    configs = LuxMatchConfigs_Default

    # Create a default opponent agent
    opponent = Agent()

    # Create a RL agent in training mode
    player = AgentPolicy(mode="train")

    # Train the model
    env_eval = None
    if args.n_envs == 1:
        env = LuxEnvironment(configs=configs,
                             learning_agent=player,
                             opponent_agent=opponent)
    else:
        env = SubprocVecEnv([make_env(LuxEnvironment(configs=configs,
                                                     learning_agent=AgentPolicy(mode="train"),
                                                     opponent_agent=opponent), i) for i in range(args.n_envs)])

    run_id = args.id
    print("Run id %s" % run_id)

    if args.path:
        # by default previous model params are used (lr, batch size, gamma...)
        model = PPO.load(args.path)
        model.set_env(env=env)

        # Update the learning rate
        model.lr_schedule = get_schedule_fn(args.learning_rate)

        # TODO: Update other training parameters
    else:
        model = PPO("MlpPolicy",
                    env,
                    verbose=1,
                    tensorboard_log="./lux_tensorboard/",
                    learning_rate=args.learning_rate,
                    gamma=args.gamma,
                    gae_lambda=args.gae_lambda,
                    batch_size=args.batch_size,
                    n_steps=args.n_steps,
                    policy_kwargs=dict(net_arch=[256, 128, 64, 32, dict(pi=[16, 16], vf=[16, 16])])
                    )

    callbacks = []

    # Save a checkpoint every 100K steps
    callbacks.append(
        CheckpointCallback(save_freq=100000,
                           save_path='./models/',
                           name_prefix=f'rl_model_{run_id}')
    )

    # Since reward metrics don't work for multi-environment setups, we add an evaluation logger
    # for metrics.
    if args.n_envs > 1:
        # An evaluation environment is needed to measure multi-env setups. Use a fixed 4 envs.
        env_eval = SubprocVecEnv([make_env(LuxEnvironment(configs=configs,
                                                          learning_agent=AgentPolicy(mode="train"),
                                                          opponent_agent=opponent), i) for i in range(4)])

        callbacks.append(
            EvalCallback(env_eval, best_model_save_path=f'./logs_{run_id}/',
                         log_path=f'./logs_{run_id}/',
                         eval_freq=args.n_steps * 2,  # Run it every 2 training iterations
                         n_eval_episodes=30,  # Run 30 games
                         deterministic=False, render=False)
        )

    print("Training model...")
    model.learn(total_timesteps=args.step_count,
                callback=callbacks)
    if not os.path.exists(f'models/rl_model_{run_id}_{args.step_count}_steps.zip'):
        model.save(path=f'models/rl_model_{run_id}_{args.step_count}_steps.zip')
    print("Done training model.")
    '''
    # Inference the model
    print("Inference model policy with rendering...")
    saves = glob.glob(f'models/rl_model_{run_id}_*_steps.zip')
    latest_save = sorted(saves, key=lambda x: int(x.split('_')[-2]), reverse=True)[0]
    model.load(path=latest_save)
    obs = env.reset()
    for i in range(600):
        action_code, _states = model.predict(obs, deterministic=True)
        obs, rewards, done, info = env.step(action_code)
        if i % 5 == 0:
            print("Turn %i" % i)
            env.render()

        if done:
            print("Episode done, resetting.")
            obs = env.reset()
    print("Done")
    '''
    '''
    # Learn with self-play against the learned model as an opponent now
    print("Training model with self-play against last version of model...")
    player = AgentPolicy(mode="train")
    opponent = AgentPolicy(mode="inference", model=model)
    env = LuxEnvironment(configs, player, opponent)
    if args.path:
        # by default previous model params are used (lr, batch size, gamma...)
        model = PPO.load(args.path)
        model.set_env(env=env)

        # Update the learning rate
        model.lr_schedule = get_schedule_fn(args.learning_rate)

        # TODO: Update other training parameters
    else:
        model = PPO("MlpPolicy",
            env,
            verbose=1,
            tensorboard_log="./lux_tensorboard/",
            learning_rate = 0.0003,
            gamma=0.999,
            gae_lambda = 0.95
        )

    model.learn(total_timesteps=500000,
                callback=callbacks)
    env.close()
    print("Done")
    '''


if __name__ == "__main__":
    if sys.version_info < (3,7) or sys.version_info >= (3,8):
        os.system("")
        class style():
            YELLOW = '\033[93m'
        version = str(sys.version_info.major) + "." + str(sys.version_info.minor)
        message = f'/!\ Warning, python{version} detected, you will need to use python3.7 to submit to kaggle.'
        message = style.YELLOW + message
        print(message)
    
    # Get the command line arguments
    local_args = get_command_line_arguments()

    # Train the model
    train(local_args)<|MERGE_RESOLUTION|>--- conflicted
+++ resolved
@@ -15,21 +15,6 @@
 from luxai2021.env.lux_env import LuxEnvironment
 from luxai2021.game.constants import LuxMatchConfigs_Default
 
-<<<<<<< HEAD
-if sys.version_info < (3, 7) or sys.version_info > (3, 7):
-    os.system("")
-
-
-    class style():
-        YELLOW = '\033[93m'
-
-
-    print(style.YELLOW + "Warning, you are using python" + str(sys.version_info.major) + "." + str(
-        sys.version_info.minor) + ", to submit to kaggle consider switching to python3.7.")
-
-
-=======
->>>>>>> d2dab553
 # https://stable-baselines3.readthedocs.io/en/master/guide/examples.html?highlight=SubprocVecEnv#multiprocessing-unleashing-the-power-of-vectorized-environments
 def make_env(local_env, rank, seed=0):
     """
@@ -95,7 +80,7 @@
         env = SubprocVecEnv([make_env(LuxEnvironment(configs=configs,
                                                      learning_agent=AgentPolicy(mode="train"),
                                                      opponent_agent=opponent), i) for i in range(args.n_envs)])
-
+    
     run_id = args.id
     print("Run id %s" % run_id)
 
@@ -121,29 +106,31 @@
                     policy_kwargs=dict(net_arch=[256, 128, 64, 32, dict(pi=[16, 16], vf=[16, 16])])
                     )
 
+    
+    
     callbacks = []
 
     # Save a checkpoint every 100K steps
     callbacks.append(
         CheckpointCallback(save_freq=100000,
-                           save_path='./models/',
-                           name_prefix=f'rl_model_{run_id}')
+                            save_path='./models/',
+                            name_prefix=f'rl_model_{run_id}')
     )
-
+    
     # Since reward metrics don't work for multi-environment setups, we add an evaluation logger
     # for metrics.
     if args.n_envs > 1:
         # An evaluation environment is needed to measure multi-env setups. Use a fixed 4 envs.
         env_eval = SubprocVecEnv([make_env(LuxEnvironment(configs=configs,
-                                                          learning_agent=AgentPolicy(mode="train"),
-                                                          opponent_agent=opponent), i) for i in range(4)])
+                                                     learning_agent=AgentPolicy(mode="train"),
+                                                     opponent_agent=opponent), i) for i in range(4)])
 
         callbacks.append(
             EvalCallback(env_eval, best_model_save_path=f'./logs_{run_id}/',
-                         log_path=f'./logs_{run_id}/',
-                         eval_freq=args.n_steps * 2,  # Run it every 2 training iterations
-                         n_eval_episodes=30,  # Run 30 games
-                         deterministic=False, render=False)
+                             log_path=f'./logs_{run_id}/',
+                             eval_freq=args.n_steps*2, # Run it every 2 training iterations
+                             n_eval_episodes=30, # Run 30 games
+                             deterministic=False, render=False)
         )
 
     print("Training model...")
@@ -152,7 +139,7 @@
     if not os.path.exists(f'models/rl_model_{run_id}_{args.step_count}_steps.zip'):
         model.save(path=f'models/rl_model_{run_id}_{args.step_count}_steps.zip')
     print("Done training model.")
-    '''
+
     # Inference the model
     print("Inference model policy with rendering...")
     saves = glob.glob(f'models/rl_model_{run_id}_*_steps.zip')
@@ -170,34 +157,23 @@
             print("Episode done, resetting.")
             obs = env.reset()
     print("Done")
-    '''
+
     '''
     # Learn with self-play against the learned model as an opponent now
     print("Training model with self-play against last version of model...")
     player = AgentPolicy(mode="train")
     opponent = AgentPolicy(mode="inference", model=model)
     env = LuxEnvironment(configs, player, opponent)
-    if args.path:
-        # by default previous model params are used (lr, batch size, gamma...)
-        model = PPO.load(args.path)
-        model.set_env(env=env)
+    model = PPO("MlpPolicy",
+        env,
+        verbose=1,
+        tensorboard_log="./lux_tensorboard/",
+        learning_rate = 0.0003,
+        gamma=0.999,
+        gae_lambda = 0.95
+    )
 
-        # Update the learning rate
-        model.lr_schedule = get_schedule_fn(args.learning_rate)
-
-        # TODO: Update other training parameters
-    else:
-        model = PPO("MlpPolicy",
-            env,
-            verbose=1,
-            tensorboard_log="./lux_tensorboard/",
-            learning_rate = 0.0003,
-            gamma=0.999,
-            gae_lambda = 0.95
-        )
-
-    model.learn(total_timesteps=500000,
-                callback=callbacks)
+    model.learn(total_timesteps=2000)
     env.close()
     print("Done")
     '''
@@ -212,7 +188,7 @@
         message = f'/!\ Warning, python{version} detected, you will need to use python3.7 to submit to kaggle.'
         message = style.YELLOW + message
         print(message)
-    
+
     # Get the command line arguments
     local_args = get_command_line_arguments()
 
